--- conflicted
+++ resolved
@@ -38,13 +38,10 @@
         if: matrix.os == 'Ubuntu' && github.event_name == 'release' && github.event.action == 'published'
         with:
           platforms: all
-<<<<<<< HEAD
-=======
       - run: echo '::add-matcher::.github/problem-matchers/gcc.json'
         if: matrix.os == 'macOS' || matrix.os == 'Ubuntu'
       - run: echo '::add-matcher::.github/problem-matchers/msvc.json'
         if: matrix.os == 'Windows'
->>>>>>> 6264b45f
       - uses: joerick/cibuildwheel@v1.10.0
         with:
           output-dir: dist
