--- conflicted
+++ resolved
@@ -1,8 +1,4 @@
-<<<<<<< HEAD
-
-=======
 import collections
->>>>>>> b6ca602f
 import datetime
 import timeit
 import argparse
@@ -683,13 +679,8 @@
             results = {}
             for key, cls_runner in cls_map.items():
                 runner = cls_runner()
-<<<<<<< HEAD
-                if hasattr(runner, 'pre'):
-                    runner.pre()
-=======
                 if hasattr(runner, 'pre'): #TEMP, for branches
                     raise RuntimeError('convert your pre() method to __init__()')
->>>>>>> b6ca602f
                 f = getattr(runner, func_attr)
                 results[key] = timeit.timeit('f()',
                         globals=locals(),
