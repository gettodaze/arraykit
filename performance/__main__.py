--- conflicted
+++ resolved
@@ -1,7 +1,5 @@
-<<<<<<< HEAD
-=======
+
 import datetime
->>>>>>> 216b4a34
 import timeit
 import argparse
 import io
@@ -32,12 +30,8 @@
 from arraykit import resolve_dtype as resolve_dtype_ak
 from arraykit import resolve_dtype_iter as resolve_dtype_iter_ak
 from arraykit import array_deepcopy as array_deepcopy_ak
-<<<<<<< HEAD
 from arraykit import delimited_to_arrays as delimited_to_arrays_ak
-
-=======
 from arraykit import isna_element as isna_element_ak
->>>>>>> 216b4a34
 
 from arraykit import ArrayGO as ArrayGOAK
 
