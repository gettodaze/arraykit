import typing as tp
from copy import deepcopy

import numpy as np

DTYPE_DATETIME_KIND = 'M'
DTYPE_TIMEDELTA_KIND = 'm'
DTYPE_COMPLEX_KIND = 'c'
DTYPE_FLOAT_KIND = 'f'
DTYPE_OBJECT_KIND = 'O'
DTYPE_BOOL_KIND = 'b'

DTYPE_STR_KINDS = ('U', 'S') # S is np.bytes_
DTYPE_INT_KINDS = ('i', 'u') # signed and unsigned
DTYPE_INEXACT_KINDS = (DTYPE_FLOAT_KIND, DTYPE_COMPLEX_KIND) # kinds that support NaN values
DTYPE_NAT_KINDS = (DTYPE_DATETIME_KIND, DTYPE_TIMEDELTA_KIND)

DTYPE_OBJECT = np.dtype(object)
DTYPE_BOOL = np.dtype(bool)
DTYPE_STR = np.dtype(str)
DTYPE_INT_DEFAULT = np.dtype(np.int64)
DTYPE_FLOAT_DEFAULT = np.dtype(np.float64)
DTYPE_COMPLEX_DEFAULT = np.dtype(np.complex128)

DTYPES_BOOL = (DTYPE_BOOL,)
DTYPES_INEXACT = (DTYPE_FLOAT_DEFAULT, DTYPE_COMPLEX_DEFAULT)


def mloc(array: np.ndarray) -> int:
    '''Return the memory location of an array.
    '''
    return tp.cast(int, array.__array_interface__['data'][0])


def immutable_filter(src_array: np.ndarray) -> np.ndarray:
    '''Pass an immutable array; otherwise, return an immutable copy of the provided array.
    '''
    if src_array.flags.writeable:
        dst_array = src_array.copy()
        dst_array.flags.writeable = False
        return dst_array
    return src_array # keep it as is


def name_filter(name):
    '''
    For name attributes on containers, only permit recursively hashable objects.
    '''
    try:
        hash(name)
    except TypeError:
        raise TypeError('unhashable name attribute', name)
    return name


def shape_filter(array: np.ndarray) -> tp.Tuple[int, int]:
    '''Represent a 1D array as a 2D array with length as rows of a single-column array.

    Return:
        row, column count for a block of ndim 1 or ndim 2.
    '''
    if array.ndim == 1:
        return array.shape[0], 1
    return array.shape #type: ignore


def column_2d_filter(array: np.ndarray) -> np.ndarray:
    '''Reshape a flat ndim 1 array into a 2D array with one columns and rows of length. This is used (a) for getting string representations and (b) for using np.concatenate and np binary operators on 1D arrays.
    '''
    # it is not clear when reshape is a copy or a view
    if array.ndim == 1:
        return np.reshape(array, (array.shape[0], 1))
    return array


def column_1d_filter(array: np.ndarray) -> np.ndarray:
    '''
    Ensure that a column that might be 2D or 1D is returned as a 1D array.
    '''
    if array.ndim == 2:
        # could assert that array.shape[1] == 1, but this will raise if does not fit
        return np.reshape(array, array.shape[0])
    return array


def row_1d_filter(array: np.ndarray) -> np.ndarray:
    '''
    Ensure that a row that might be 2D or 1D is returned as a 1D array.
    '''
    if array.ndim == 2:
        # could assert that array.shape[0] == 1, but this will raise if does not fit
        return np.reshape(array, array.shape[1])
    return array


#-------------------------------------------------------------------------------

def resolve_dtype(dt1: np.dtype, dt2: np.dtype) -> np.dtype:
    '''
    Given two dtypes, return a compatible dtype that can hold both contents without truncation.
    '''
    # NOTE: this is not taking into account endianness; it is not clear if this is important
    # NOTE: np.dtype(object) == np.object_, so we can return np.object_

    # if the same, return that dtype
    if dt1 == dt2:
        return dt1

    # if either is object, we go to object
    if dt1.kind == 'O' or dt2.kind == 'O':
        return DTYPE_OBJECT

    dt1_is_str = dt1.kind in DTYPE_STR_KINDS
    dt2_is_str = dt2.kind in DTYPE_STR_KINDS
    if dt1_is_str and dt2_is_str:
        # if both are string or string-like, we can use result type to get the longest string
        return np.result_type(dt1, dt2)

    dt1_is_dt = dt1.kind == DTYPE_DATETIME_KIND
    dt2_is_dt = dt2.kind == DTYPE_DATETIME_KIND
    if dt1_is_dt and dt2_is_dt:
        # if both are datetime, result type will work
        return np.result_type(dt1, dt2)

    dt1_is_tdelta = dt1.kind == DTYPE_TIMEDELTA_KIND
    dt2_is_tdelta = dt2.kind == DTYPE_TIMEDELTA_KIND
    if dt1_is_tdelta and dt2_is_tdelta:
        # this may or may not work
        # TypeError: Cannot get a common metadata divisor for NumPy datetime metadata [D] and [Y] because they have incompatible nonlinear base time units
        try:
            return np.result_type(dt1, dt2)
        except TypeError:
            return DTYPE_OBJECT

    dt1_is_bool = dt1.type is np.bool_
    dt2_is_bool = dt2.type is np.bool_

    # if any one is a string or a bool, we have to go to object; we handle both cases being the same above; result_type gives a string in mixed cases
    if (dt1_is_str or dt2_is_str
            or dt1_is_bool or dt2_is_bool
            or dt1_is_dt or dt2_is_dt
            or dt1_is_tdelta or dt2_is_tdelta
            ):
        return DTYPE_OBJECT

    # if not a string or an object, can use result type
    return np.result_type(dt1, dt2)


def resolve_dtype_iter(dtypes: tp.Iterable[np.dtype]) -> np.dtype:
    '''Given an iterable of one or more dtypes, do pairwise comparisons to determine compatible overall type. Once we get to object we can stop checking and return object.

    Args:
        dtypes: iterable of one or more dtypes.
    '''
    dtypes = iter(dtypes)
    dt_resolve = next(dtypes)

    for dt in dtypes:
        dt_resolve = resolve_dtype(dt_resolve, dt)
        if dt_resolve == DTYPE_OBJECT:
            return dt_resolve
    return dt_resolve


def array_deepcopy(
        array: np.ndarray,
        memo: tp.Optional[tp.Dict[int, tp.Any]],
        ) -> np.ndarray:
    '''
    Create a deepcopy of an array, handling memo lookup, insertion, and object arrays.
    '''
    ident = id(array)
    if memo is not None and ident in memo:
        return memo[ident]

    if array.dtype == DTYPE_OBJECT:
        post = deepcopy(array, memo)
    else:
        post = array.copy()

    if post.ndim > 0:
        post.flags.writeable = array.flags.writeable

    if memo is not None:
        memo[ident] = post
    return post


<<<<<<< HEAD
def dtype_from_element(value: tp.Optional[tp.Hashable]) -> np.dtype:
    '''Given an arbitrary hashable to be treated as an element, return the appropriate dtype. This was created to avoid using np.array(value).dtype, which for a Tuple does not return object.
    '''
    if value is np.nan:
        # NOTE: this will not catch all NaN instances, but will catch any default NaNs in function signatures that reference the same NaN object found on the NP root namespace
        return DTYPE_FLOAT_DEFAULT
    if value is None:
        return DTYPE_OBJECT
    if isinstance(value, tuple):
        return DTYPE_OBJECT
    if hasattr(value, 'dtype'):
        return value.dtype #type: ignore
    # NOTE: calling array and getting dtype on np.nan is faster than combining isinstance, isnan calls
    return np.array(value).dtype
=======
def isna_element(value: tp.Any) -> bool:
    '''Return Boolean if value is an NA. This does not yet handle pd.NA
    '''
    try:
        return np.isnan(value) #type: ignore
    except TypeError:
        pass

    if isinstance(value, (np.datetime64, np.timedelta64)):
        return np.isnat(value) #type: ignore

    return value is None
>>>>>>> bff4c46f
<|MERGE_RESOLUTION|>--- conflicted
+++ resolved
@@ -187,7 +187,20 @@
     return post
 
 
-<<<<<<< HEAD
+def isna_element(value: tp.Any) -> bool:
+    '''Return Boolean if value is an NA. This does not yet handle pd.NA
+    '''
+    try:
+        return np.isnan(value) #type: ignore
+    except TypeError:
+        pass
+
+    if isinstance(value, (np.datetime64, np.timedelta64)):
+        return np.isnat(value) #type: ignore
+
+    return value is None
+
+
 def dtype_from_element(value: tp.Optional[tp.Hashable]) -> np.dtype:
     '''Given an arbitrary hashable to be treated as an element, return the appropriate dtype. This was created to avoid using np.array(value).dtype, which for a Tuple does not return object.
     '''
@@ -202,17 +215,3 @@
         return value.dtype #type: ignore
     # NOTE: calling array and getting dtype on np.nan is faster than combining isinstance, isnan calls
     return np.array(value).dtype
-=======
-def isna_element(value: tp.Any) -> bool:
-    '''Return Boolean if value is an NA. This does not yet handle pd.NA
-    '''
-    try:
-        return np.isnan(value) #type: ignore
-    except TypeError:
-        pass
-
-    if isinstance(value, (np.datetime64, np.timedelta64)):
-        return np.isnat(value) #type: ignore
-
-    return value is None
->>>>>>> bff4c46f
