--- conflicted
+++ resolved
@@ -126,6 +126,7 @@
 {
     PyObject *iterator = PyObject_GetIter(dtypes);
     if (iterator == NULL) {
+        // No need to set exception here. GetIter already sets TypeError
         return NULL;
     }
     PyArray_Descr *resolved = NULL;
@@ -153,13 +154,16 @@
         }
     }
     Py_DECREF(iterator);
+    if (!resolved) {
+        // this could happen if this function gets an empty tuple
+        PyErr_SetString(PyExc_ValueError, "iterable passed to resolve dtypes is empty");
+    }
     return resolved;
 }
 
-
-// Perform a deepcopy on an array, using an optional memo dictionary, and specialized to depend on immutable arrays.
+// Perform a deepcopy on an array, using an optional memo dictionary, and specialized to depend on immutable arrays. This depends on the module object to get the deepcopy method.
 PyObject*
-AK_ArrayDeepCopy(PyArrayObject *array, PyObject *memo)
+AK_ArrayDeepCopy(PyObject* m, PyArrayObject *array, PyObject *memo)
 {
     PyObject *id = PyLong_FromVoidPtr((PyObject*)array);
     if (!id) {
@@ -183,12 +187,7 @@
     PyArray_Descr *dtype = PyArray_DESCR(array); // borrowed ref
 
     if (PyDataType_ISOBJECT(dtype)) {
-        PyObject *copy = PyImport_ImportModule("copy");
-        if (!copy) {
-            goto error;
-        }
-        PyObject *deepcopy = PyObject_GetAttrString(copy, "deepcopy");
-        Py_DECREF(copy);
+        PyObject *deepcopy = PyObject_GetAttrString(m, "deepcopy");
         if (!deepcopy) {
             goto error;
         }
@@ -205,11 +204,12 @@
                 array,
                 dtype,
                 NPY_ARRAY_ENSURECOPY);
-        if (memo) {
-            if (!array_new || PyDict_SetItem(memo, id, array_new)) {
-                Py_XDECREF(array_new);
-                goto error;
-            }
+        if (!array_new) {
+            goto error;
+        }
+        if (memo && PyDict_SetItem(memo, id, array_new)) {
+            Py_DECREF(array_new);
+            goto error;
         }
     }
     // set immutable
@@ -221,8 +221,6 @@
     return NULL;
 }
 
-
-
 // Given a dtype_specifier, which might be a dtype or None, assign a fresh dtype object (or NULL) to dtype_returned. Returns 1 on success. This will never set dtype_returned to None.
 static inline int
 AK_DTypeFromSpecifier(PyObject *dtype_specifier, PyArray_Descr **dtype_returned)
@@ -242,8 +240,6 @@
     *dtype_returned = dtype;
     return 1;
 }
-
-
 
 //------------------------------------------------------------------------------
 //------------------------------------------------------------------------------
@@ -1997,14 +1993,8 @@
         PyObject *strict
         )
 {
-<<<<<<< HEAD
     AK_Dialect *dialect = (AK_Dialect *) PyMem_Malloc(sizeof(AK_Dialect));
     if (dialect == NULL) {
-=======
-    PyObject *iterator = PyObject_GetIter(dtypes);
-    if (iterator == NULL) {
-        // No need to set exception here. GetIter already sets TypeError
->>>>>>> b6ca602f
         return NULL;
     }
     // TODO: are these increfs necessary?
@@ -2202,7 +2192,6 @@
             dr->state = AFTER_ESCAPED_CRNL;
             break;
         }
-<<<<<<< HEAD
         if (c == '\0')
             c = '\n';
         if (AK_DR_add_char(dr, cpg, c) < 0)
@@ -2215,25 +2204,6 @@
             break;
         /*fallthru*/
 
-=======
-    }
-    Py_DECREF(iterator);
-    if (!resolved) {
-        // this could happen if this function gets an empty tuple
-        PyErr_SetString(PyExc_ValueError, "iterable passed to resolve dtypes is empty");
-    }
-    return resolved;
-}
-
-// Perform a deepcopy on an array, using an optional memo dictionary, and specialized to depend on immutable arrays. This depends on the module object to get the deepcopy method.
-PyObject*
-AK_ArrayDeepCopy(PyObject* m, PyArrayObject *array, PyObject *memo)
-{
-    PyObject *id = PyLong_FromVoidPtr((PyObject*)array);
-    if (!id) {
-        return NULL;
-    }
->>>>>>> b6ca602f
 
     case IN_FIELD: /* in unquoted field */
         if (c == '\n' || c == '\r' || c == '\0') {
@@ -2344,7 +2314,6 @@
     return 0;
 }
 
-<<<<<<< HEAD
 // Using AK_DelimitedReader's state, process one line (via next(input_iter)); call AK_DR_process_char on each char in that line, loading individual fields into AK_CodePointGrid
 static int
 AK_DR_ProcessLine(AK_DelimitedReader *dr, AK_CodePointGrid *cpg)
@@ -2381,18 +2350,11 @@
                     );
             Py_DECREF(lineobj);
             return -1; // check that client takes only > 0
-=======
-    if (PyDataType_ISOBJECT(dtype)) {
-        PyObject *deepcopy = PyObject_GetAttrString(m, "deepcopy");
-        if (!deepcopy) {
-            goto error;
->>>>>>> b6ca602f
         }
         if (PyUnicode_READY(lineobj) == -1) {
             Py_DECREF(lineobj);
             return -1;
         }
-<<<<<<< HEAD
 
         ++dr->line_number; // initialized to -1
         kind = PyUnicode_KIND(lineobj);
@@ -2412,22 +2374,6 @@
                 goto exit;
             }
             pos++;
-=======
-    }
-    else {
-        // if not a n object dtype, we will force a copy (even if this is an immutable array) so as to not hold on to any references
-        Py_INCREF(dtype); // PyArray_FromArray steals a reference
-        array_new = PyArray_FromArray(
-                array,
-                dtype,
-                NPY_ARRAY_ENSURECOPY);
-        if (!array_new) {
-            goto error;
-        }
-        if (memo && PyDict_SetItem(memo, id, array_new)) {
-            Py_DECREF(array_new);
-            goto error;
->>>>>>> b6ca602f
         }
         Py_DECREF(lineobj);
         if (AK_DR_process_char(dr, cpg, 0) < 0)
@@ -2519,7 +2465,6 @@
 
         return array;
 }
-
 
 //------------------------------------------------------------------------------
 // AK module public methods
@@ -2629,6 +2574,7 @@
 
 //------------------------------------------------------------------------------
 //------------------------------------------------------------------------------
+
 // Return the integer version of the pointer to underlying data-buffer of array.
 static PyObject *
 mloc(PyObject *Py_UNUSED(m), PyObject *a)
@@ -3187,11 +3133,7 @@
     {"iterable_str_to_array_1d", iterable_str_to_array_1d, METH_VARARGS, NULL},
     // {"_test", _test, METH_O, NULL},
     {"isna_element", isna_element, METH_O, NULL},
-<<<<<<< HEAD
-
-=======
     {"dtype_from_element", dtype_from_element, METH_O, NULL},
->>>>>>> b6ca602f
     {NULL},
 };
 
