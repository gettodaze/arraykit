--- conflicted
+++ resolved
@@ -28,8 +28,5 @@
 from ._arraykit import first_true_1d as first_true_1d
 from ._arraykit import first_true_2d as first_true_2d
 from ._arraykit import slice_to_ascending_slice as slice_to_ascending_slice
-<<<<<<< HEAD
 from ._arraykit import array2d_to_array1d as array2d_to_array1d
-=======
-from ._arraykit import nonzero_1d as nonzero_1d
->>>>>>> 1264dcec
+from ._arraykit import nonzero_1d as nonzero_1d