--- conflicted
+++ resolved
@@ -38,12 +38,7 @@
 // Placeholder of not implemented pathways / debugging.
 # define AK_NOT_IMPLEMENTED(msg)\
     do {\
-<<<<<<< HEAD
-        PyErr_Format(PyExc_NotImplementedError,\
-                msg);\
-=======
         PyErr_SetString(PyExc_NotImplementedError, msg);\
->>>>>>> 52b54678
         return NULL;\
     } while (0)
 
@@ -154,7 +149,7 @@
     return resolved;
 }
 
-<<<<<<< HEAD
+
 // Given a dtype_specifier, which might be a dtype, assign a fresh dtype object (or NULL) to dtype_returned. Returns 1 on success.
 static inline int
 AK_DTypeFromSpecifier(PyObject *dtype_specifier, PyArray_Descr **dtype_returned)
@@ -1555,7 +1550,8 @@
         AK_CPL_Free(cpl);
         return array;
 }
-=======
+
+
 // Numpy implementation: https://github.com/numpy/numpy/blob/a14c41264855e44ebd6187d7541b5b8d59bb32cb/numpy/core/src/multiarray/methods.c#L1557
 PyObject*
 AK_ArrayDeepCopy(PyArrayObject *array, PyObject *memo)
@@ -1614,7 +1610,6 @@
     return NULL;
 }
 
->>>>>>> 52b54678
 
 //------------------------------------------------------------------------------
 // AK module public methods
