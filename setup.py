from setuptools import Extension  # type: ignore
from setuptools import setup
from numpy.distutils.misc_util import get_info
import numpy as np  # type: ignore


AK_VERSION = '0.1.4'


def get_long_description() -> str:
    return '''The ArrayKit library provides utilities for creating and transforming NumPy arrays, implementing performance-critical StaticFrame operations as Python C extensions.

Code: https://github.com/InvestmentSystems/arraykit

Packages: https://pypi.org/project/arraykit
'''

additional_info = get_info('npymath') # We need this for various numpy C math APIs to work

# Update the dictionary to include configuration we want.
additional_info['include_dirs'] = [np.get_include()] + additional_info['include_dirs']
additional_info['define_macros'] = [("AK_VERSION", AK_VERSION)] + additional_info['define_macros']

ak_extension = Extension(
        name='arraykit',
        sources=['arraykit.c'],
        **additional_info,
)

setup(
    name='arraykit',
    version=AK_VERSION,
    description='Array utilities for StaticFrame',
    long_description=get_long_description(),
    python_requires='>3.6.0',
    install_requires=['numpy>=1.16.5'],
    url='https://github.com/InvestmentSystems/arraykit',
    author='Christopher Ariza, Brandt Bucher, Charles Burkland',
    license='MIT',
    # See https://pypi.python.org/pypi?%3Aaction=list_classifiers
    classifiers=[
        'Development Status :: 3 - Alpha',
        'Intended Audience :: Developers',
        'Topic :: Software Development',
        'License :: OSI Approved :: MIT License',
        'Operating System :: MacOS :: MacOS X',
        'Operating System :: Microsoft :: Windows',
        'Operating System :: POSIX',
        'Programming Language :: Python :: 3.6',
        'Programming Language :: Python :: 3.7',
        'Programming Language :: Python :: 3.8',
    ],
    keywords='numpy array',
    packages=['arraykit'],
    package_dir={'arraykit': 'src'},
    package_data={'arraykit': ['__init__.pyi', 'py.typed']},
    include_package_data=True,
<<<<<<< HEAD
    ext_modules=[ak_extension],
=======
    ext_modules=[
        Extension(
            name='arraykit._arraykit', # build into module
            sources=['src/_arraykit.c'],
            include_dirs=[np.get_include()],
            define_macros=[('AK_VERSION', AK_VERSION)],
        ),
    ],
>>>>>>> 7006800b
)<|MERGE_RESOLUTION|>--- conflicted
+++ resolved
@@ -22,8 +22,8 @@
 additional_info['define_macros'] = [("AK_VERSION", AK_VERSION)] + additional_info['define_macros']
 
 ak_extension = Extension(
-        name='arraykit',
-        sources=['arraykit.c'],
+        name='arraykit._arraykit', # build into module
+        sources=['src/_arraykit.c'],
         **additional_info,
 )
 
@@ -55,16 +55,5 @@
     package_dir={'arraykit': 'src'},
     package_data={'arraykit': ['__init__.pyi', 'py.typed']},
     include_package_data=True,
-<<<<<<< HEAD
     ext_modules=[ak_extension],
-=======
-    ext_modules=[
-        Extension(
-            name='arraykit._arraykit', # build into module
-            sources=['src/_arraykit.c'],
-            include_dirs=[np.get_include()],
-            define_macros=[('AK_VERSION', AK_VERSION)],
-        ),
-    ],
->>>>>>> 7006800b
 )