import collections
import datetime
import unittest

import numpy as np  # type: ignore

from arraykit import resolve_dtype
from arraykit import resolve_dtype_iter
from arraykit import shape_filter
from arraykit import column_2d_filter
from arraykit import column_1d_filter
from arraykit import row_1d_filter
from arraykit import mloc
from arraykit import immutable_filter
<<<<<<< HEAD
from arraykit import dtype_from_element
=======
from arraykit import array_deepcopy
>>>>>>> 52b54678

from performance.reference.util import mloc as mloc_ref


class TestUnit(unittest.TestCase):

    def test_mloc_a(self) -> None:
        a1 = np.arange(10)
        self.assertEqual(mloc(a1), mloc_ref(a1))

    def test_immutable_filter_a(self) -> None:
        a1 = np.arange(10)
        self.assertFalse(immutable_filter(a1).flags.writeable)

    def test_resolve_dtype_a(self) -> None:

        a1 = np.array([1, 2, 3])
        a2 = np.array([False, True, False])
        a3 = np.array(['b', 'c', 'd'])
        a4 = np.array([2.3, 3.2])
        a5 = np.array(['test', 'test again'], dtype='S')
        a6 = np.array([2.3,5.4], dtype='float32')

        self.assertEqual(resolve_dtype(a1.dtype, a1.dtype), a1.dtype)

        self.assertEqual(resolve_dtype(a1.dtype, a2.dtype), np.object_)
        self.assertEqual(resolve_dtype(a2.dtype, a3.dtype), np.object_)
        self.assertEqual(resolve_dtype(a2.dtype, a4.dtype), np.object_)
        self.assertEqual(resolve_dtype(a3.dtype, a4.dtype), np.object_)
        self.assertEqual(resolve_dtype(a3.dtype, a6.dtype), np.object_)

        self.assertEqual(resolve_dtype(a1.dtype, a4.dtype), np.float64)
        self.assertEqual(resolve_dtype(a1.dtype, a6.dtype), np.float64)
        self.assertEqual(resolve_dtype(a4.dtype, a6.dtype), np.float64)

    def test_resolve_dtype_b(self) -> None:

        self.assertEqual(
                resolve_dtype(np.array('a').dtype, np.array('aaa').dtype),
                np.dtype(('U', 3))
                )

    def test_resolve_dtype_c(self) -> None:


        a1 = np.array(['2019-01', '2019-02'], dtype=np.datetime64)
        a2 = np.array(['2019-01-01', '2019-02-01'], dtype=np.datetime64)
        a3 = np.array([0, 1], dtype='datetime64[ns]')
        a4 = np.array([0, 1])

        self.assertEqual(str(resolve_dtype(a1.dtype, a2.dtype)),
                'datetime64[D]')
        self.assertEqual(resolve_dtype(a1.dtype, a3.dtype).kind, 'M')
        self.assertEqual(
                np.datetime_data(resolve_dtype(a1.dtype, a3.dtype)),
                ('ns', 1))
        self.assertEqual(resolve_dtype(a1.dtype, a4.dtype),
                np.dtype('O'))


    def test_resolve_dtype_d(self) -> None:
        dt1 = np.array(1).dtype
        dt2 = np.array(2.3).dtype
        assert resolve_dtype(dt1, dt2) == np.dtype(float)

    def test_resolve_dtype_e(self) -> None:
        dt1 = np.array(1, dtype='timedelta64[D]').dtype
        dt2 = np.array(2, dtype='timedelta64[Y]').dtype
        assert resolve_dtype(dt1, dt2) == np.dtype(object)
        assert resolve_dtype(dt1, dt1) == dt1


    #---------------------------------------------------------------------------
    def test_resolve_dtype_iter_a(self) -> None:

        a1 = np.array([1, 2, 3])
        a2 = np.array([False, True, False])
        a3 = np.array(['b', 'c', 'd'])
        a4 = np.array([2.3, 3.2])
        a5 = np.array(['test', 'test again'], dtype='S')
        a6 = np.array([2.3,5.4], dtype='float32')

        self.assertEqual(resolve_dtype_iter((a1.dtype, a1.dtype)), a1.dtype)
        self.assertEqual(resolve_dtype_iter((a2.dtype, a2.dtype)), a2.dtype)

        # boolean with mixed types
        self.assertEqual(resolve_dtype_iter((a2.dtype, a2.dtype, a3.dtype)), np.object_)
        self.assertEqual(resolve_dtype_iter((a2.dtype, a2.dtype, a5.dtype)), np.object_)
        self.assertEqual(resolve_dtype_iter((a2.dtype, a2.dtype, a6.dtype)), np.object_)

        # numerical types go to float64
        self.assertEqual(resolve_dtype_iter((a1.dtype, a4.dtype, a6.dtype)), np.float64)

        # add in bool or str, goes to object
        self.assertEqual(resolve_dtype_iter((a1.dtype, a4.dtype, a6.dtype, a2.dtype)), np.object_)
        self.assertEqual(resolve_dtype_iter((a1.dtype, a4.dtype, a6.dtype, a5.dtype)), np.object_)

        # mixed strings go to the largest
        self.assertEqual(resolve_dtype_iter((a3.dtype, a5.dtype)).kind, 'U')
        self.assertEqual(resolve_dtype_iter((a3.dtype, a5.dtype)).itemsize, 40)

    #---------------------------------------------------------------------------

    def test_shape_filter_a(self) -> None:

        a1 = np.arange(10)
        self.assertEqual(shape_filter(a1), (10, 1))
        self.assertEqual(shape_filter(a1.reshape(2, 5)), (2, 5))
        self.assertEqual(shape_filter(a1.reshape(1, 10)), (1, 10))
        self.assertEqual(shape_filter(a1.reshape(10, 1)), (10, 1))

        a2 = np.arange(4)
        self.assertEqual(shape_filter(a2), (4, 1))
        self.assertEqual(shape_filter(a2.reshape(2, 2)), (2, 2))

        with self.assertRaises(NotImplementedError):
            shape_filter(a1.reshape(1,2,5))

    #---------------------------------------------------------------------------

    def test_column_2d_filter_a(self) -> None:

        a1 = np.arange(10)
        self.assertEqual(column_2d_filter(a1).shape, (10, 1))
        self.assertEqual(column_2d_filter(a1.reshape(2, 5)).shape, (2, 5))
        self.assertEqual(column_2d_filter(a1.reshape(1, 10)).shape, (1, 10))

        with self.assertRaises(NotImplementedError):
            column_2d_filter(a1.reshape(1,2,5))


    #---------------------------------------------------------------------------

    def test_column_1d_filter_a(self) -> None:

        a1 = np.arange(10)
        self.assertEqual(column_1d_filter(a1).shape, (10,))
        self.assertEqual(column_1d_filter(a1.reshape(10, 1)).shape, (10,))

        with self.assertRaises(ValueError):
            column_1d_filter(a1.reshape(2, 5))

        with self.assertRaises(NotImplementedError):
            column_1d_filter(a1.reshape(1,2,5))

    #---------------------------------------------------------------------------

    def test_row_1d_filter_a(self) -> None:

        a1 = np.arange(10)
        self.assertEqual(row_1d_filter(a1).shape, (10,))
        self.assertEqual(row_1d_filter(a1.reshape(1, 10)).shape, (10,))

        with self.assertRaises(ValueError):
            row_1d_filter(a1.reshape(2, 5))

        with self.assertRaises(NotImplementedError):
            row_1d_filter(a1.reshape(1,2,5))

<<<<<<< HEAD
    def test_dtype_from_element(self) -> None:
        NT = collections.namedtuple('NT', tuple('abc'))

        dtype_val_pairs = [
                (np.longlong, -1),(np.int_, -1),(np.intc, -1),(np.short, -1),
                (np.byte, -1),(np.ubyte, 1),(np.ushort, 1),(np.uintc, 1),
                (np.uint, 1),(np.ulonglong, 1),(np.half, 1.0),(np.single, 1.0),
                (np.float_, 1.0),(np.longfloat, 1.0),(np.csingle, 1.0j),
                (np.complex_, 1.0j),(np.clongfloat, 1.0j),(np.bool_, 0),
        ]
        for dtype, val in dtype_val_pairs:
            obj = dtype(val)
            self.assertEqual(dtype, dtype_from_element(obj))

        dtype_obj_pairs = [
                (np.dtype('<U1'), np.str_('1')),
                (np.dtype('<U1'), np.unicode_('1')),
                (np.dtype('V1'), np.void(1)),
                (np.dtype('O'), np.object()),
                (np.dtype('<M8'), np.datetime64('NaT')),
                (np.dtype('<m8'), np.timedelta64('NaT')),
                (np.float_, np.nan),
        ]
        for dtype, obj in dtype_obj_pairs:
            self.assertEqual(dtype, dtype_from_element(obj))

        dtype_obj_pairs = [
                (np.int_, 12),
                (np.float_, 12.0),
                (np.bool_, True),
                (np.dtype('O'), None),
                (np.float_, float('NaN')),
                (np.dtype('O'), object()),
                (np.dtype('O'), (1, 2, 3)),
                (np.dtype('O'), NT(1, 2, 3)),
                (np.dtype('O'), datetime.date(2020, 12, 31)),
                (np.dtype('O'), datetime.timedelta(14)),
        ]
        for dtype, obj in dtype_obj_pairs:
            self.assertEqual(dtype, dtype_from_element(obj))

        # Datetime & Timedelta
        for precision in ['ns', 'us', 'ms', 's', 'm', 'h', 'D', 'M', 'Y']:
            for kind, ctor in (('m', np.timedelta64), ('M', np.datetime64)):
                obj = ctor(12, precision)
                self.assertEqual(np.dtype(f'<{kind}8[{precision}]'), dtype_from_element(obj))

        for size in (1, 8, 16, 32, 64, 128, 256, 512):
            self.assertEqual(np.dtype(f'|S{size}'), dtype_from_element(bytes(size)))
            self.assertEqual(np.dtype(f'<U{size}'), dtype_from_element('x' * size))
=======
    #---------------------------------------------------------------------------

    def test_array_deepcopy_a1(self) -> None:
        a1 = np.arange(10)
        memo = {}
        a2 = array_deepcopy(a1, memo)

        self.assertNotEqual(id(a1), id(a2))
        self.assertNotEqual(mloc(a1), mloc(a2))
        self.assertFalse(a2.flags.writeable)
        self.assertEqual(a1.dtype, a2.dtype)

    def test_array_deepcopy_a2(self) -> None:
        a1 = np.arange(10)
        memo = {}
        a2 = array_deepcopy(a1, memo)

        self.assertNotEqual(id(a1), id(a2))
        self.assertNotEqual(mloc(a1), mloc(a2))
        self.assertIn(id(a1), memo)
        self.assertEqual(memo[id(a1)].tolist(), a2.tolist())
        self.assertFalse(a2.flags.writeable)


    def test_array_deepcopy_b(self) -> None:
        a1 = np.arange(10)
        memo = {id(a1): a1}
        a2 = array_deepcopy(a1, memo)

        self.assertEqual(mloc(a1), mloc(a2))


    def test_array_deepcopy_c1(self) -> None:
        mutable = [np.nan]
        memo = {}
        a1 = np.array((None, 'foo', True, mutable))
        a2 = array_deepcopy(a1, memo)

        self.assertNotEqual(id(a1), id(a2))
        self.assertNotEqual(mloc(a1), mloc(a2))
        self.assertNotEqual(id(a1[3]), id(a2[3]))
        self.assertFalse(a2.flags.writeable)

    def test_array_deepcopy_c2(self) -> None:
        memo = {}
        mutable = [np.nan]
        a1 = np.array((None, 'foo', True, mutable))
        a2 = array_deepcopy(a1, memo)
        self.assertNotEqual(id(a1), id(a2))
        self.assertNotEqual(mloc(a1), mloc(a2))
        self.assertNotEqual(id(a1[3]), id(a2[3]))
        self.assertFalse(a2.flags.writeable)
        self.assertIn(id(a1), memo)


if __name__ == '__main__':
    unittest.main()
>>>>>>> 52b54678


if __name__ == '__main__':
    unittest.main()<|MERGE_RESOLUTION|>--- conflicted
+++ resolved
@@ -12,11 +12,8 @@
 from arraykit import row_1d_filter
 from arraykit import mloc
 from arraykit import immutable_filter
-<<<<<<< HEAD
+from arraykit import array_deepcopy
 from arraykit import dtype_from_element
-=======
-from arraykit import array_deepcopy
->>>>>>> 52b54678
 
 from performance.reference.util import mloc as mloc_ref
 
@@ -176,7 +173,60 @@
         with self.assertRaises(NotImplementedError):
             row_1d_filter(a1.reshape(1,2,5))
 
-<<<<<<< HEAD
+    #---------------------------------------------------------------------------
+
+    def test_array_deepcopy_a1(self) -> None:
+        a1 = np.arange(10)
+        memo = {}
+        a2 = array_deepcopy(a1, memo)
+
+        self.assertNotEqual(id(a1), id(a2))
+        self.assertNotEqual(mloc(a1), mloc(a2))
+        self.assertFalse(a2.flags.writeable)
+        self.assertEqual(a1.dtype, a2.dtype)
+
+    def test_array_deepcopy_a2(self) -> None:
+        a1 = np.arange(10)
+        memo = {}
+        a2 = array_deepcopy(a1, memo)
+
+        self.assertNotEqual(id(a1), id(a2))
+        self.assertNotEqual(mloc(a1), mloc(a2))
+        self.assertIn(id(a1), memo)
+        self.assertEqual(memo[id(a1)].tolist(), a2.tolist())
+        self.assertFalse(a2.flags.writeable)
+
+
+    def test_array_deepcopy_b(self) -> None:
+        a1 = np.arange(10)
+        memo = {id(a1): a1}
+        a2 = array_deepcopy(a1, memo)
+
+        self.assertEqual(mloc(a1), mloc(a2))
+
+
+    def test_array_deepcopy_c1(self) -> None:
+        mutable = [np.nan]
+        memo = {}
+        a1 = np.array((None, 'foo', True, mutable))
+        a2 = array_deepcopy(a1, memo)
+
+        self.assertNotEqual(id(a1), id(a2))
+        self.assertNotEqual(mloc(a1), mloc(a2))
+        self.assertNotEqual(id(a1[3]), id(a2[3]))
+        self.assertFalse(a2.flags.writeable)
+
+    def test_array_deepcopy_c2(self) -> None:
+        memo = {}
+        mutable = [np.nan]
+        a1 = np.array((None, 'foo', True, mutable))
+        a2 = array_deepcopy(a1, memo)
+        self.assertNotEqual(id(a1), id(a2))
+        self.assertNotEqual(mloc(a1), mloc(a2))
+        self.assertNotEqual(id(a1[3]), id(a2[3]))
+        self.assertFalse(a2.flags.writeable)
+        self.assertIn(id(a1), memo)
+
     def test_dtype_from_element(self) -> None:
         NT = collections.namedtuple('NT', tuple('abc'))
 
@@ -227,65 +277,6 @@
         for size in (1, 8, 16, 32, 64, 128, 256, 512):
             self.assertEqual(np.dtype(f'|S{size}'), dtype_from_element(bytes(size)))
             self.assertEqual(np.dtype(f'<U{size}'), dtype_from_element('x' * size))
-=======
-    #---------------------------------------------------------------------------
-
-    def test_array_deepcopy_a1(self) -> None:
-        a1 = np.arange(10)
-        memo = {}
-        a2 = array_deepcopy(a1, memo)
-
-        self.assertNotEqual(id(a1), id(a2))
-        self.assertNotEqual(mloc(a1), mloc(a2))
-        self.assertFalse(a2.flags.writeable)
-        self.assertEqual(a1.dtype, a2.dtype)
-
-    def test_array_deepcopy_a2(self) -> None:
-        a1 = np.arange(10)
-        memo = {}
-        a2 = array_deepcopy(a1, memo)
-
-        self.assertNotEqual(id(a1), id(a2))
-        self.assertNotEqual(mloc(a1), mloc(a2))
-        self.assertIn(id(a1), memo)
-        self.assertEqual(memo[id(a1)].tolist(), a2.tolist())
-        self.assertFalse(a2.flags.writeable)
-
-
-    def test_array_deepcopy_b(self) -> None:
-        a1 = np.arange(10)
-        memo = {id(a1): a1}
-        a2 = array_deepcopy(a1, memo)
-
-        self.assertEqual(mloc(a1), mloc(a2))
-
-
-    def test_array_deepcopy_c1(self) -> None:
-        mutable = [np.nan]
-        memo = {}
-        a1 = np.array((None, 'foo', True, mutable))
-        a2 = array_deepcopy(a1, memo)
-
-        self.assertNotEqual(id(a1), id(a2))
-        self.assertNotEqual(mloc(a1), mloc(a2))
-        self.assertNotEqual(id(a1[3]), id(a2[3]))
-        self.assertFalse(a2.flags.writeable)
-
-    def test_array_deepcopy_c2(self) -> None:
-        memo = {}
-        mutable = [np.nan]
-        a1 = np.array((None, 'foo', True, mutable))
-        a2 = array_deepcopy(a1, memo)
-        self.assertNotEqual(id(a1), id(a2))
-        self.assertNotEqual(mloc(a1), mloc(a2))
-        self.assertNotEqual(id(a1[3]), id(a2[3]))
-        self.assertFalse(a2.flags.writeable)
-        self.assertIn(id(a1), memo)
-
-
-if __name__ == '__main__':
-    unittest.main()
->>>>>>> 52b54678
 
 
 if __name__ == '__main__':
