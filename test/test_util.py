--- conflicted
+++ resolved
@@ -5,20 +5,15 @@
 
 from arraykit import resolve_dtype
 from arraykit import resolve_dtype_iter
-<<<<<<< HEAD
 from arraykit import shape_filter
 from arraykit import column_2d_filter
 from arraykit import column_1d_filter
 from arraykit import row_1d_filter
-
-# from arraykit import mloc
-=======
 from arraykit import mloc
 from arraykit import immutable_filter
 
 from performance.reference.util import mloc as mloc_ref
 
->>>>>>> 02892944
 
 class TestUnit(unittest.TestCase):
 
