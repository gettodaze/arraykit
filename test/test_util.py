--- conflicted
+++ resolved
@@ -227,11 +227,29 @@
         self.assertFalse(a2.flags.writeable)
         self.assertIn(id(a1), memo)
 
+    def test_array_deepcopy_d(self) -> None:
+        memo = {}
+        mutable = [3, 4, 5]
+        a1 = np.array((None, 'foo', True, mutable))
+        a2 = array_deepcopy(a1, memo=memo)
+        self.assertIsNot(a1, a2)
+        self.assertTrue(id(mutable) in memo)
+
+    def test_array_deepcopy_e(self) -> None:
+        a1 = np.array((3, 4, 5))
+        with self.assertRaises(TypeError):
+            # memo argument must be a dictionary
+            a2 = array_deepcopy(a1, memo=None)
+
+    def test_array_deepcopy_f(self) -> None:
+        a1 = np.array((3, 4, 5))
+        a2 = array_deepcopy(a1)
+        self.assertNotEqual(id(a1), id(a2))
+
     def test_isna_element_true(self) -> None:
         class FloatSubclass(float): pass
         class ComplexSubclass(complex): pass
 
-<<<<<<< HEAD
         self.assertTrue(isna_element(np.datetime64('NaT')))
         self.assertTrue(isna_element(np.timedelta64('NaT')))
 
@@ -258,30 +276,6 @@
         for cfloat_class in cfloat_classes:
             for complex_nan in complex_nans:
                 self.assertTrue(isna_element(cfloat_class(complex_nan)))
-=======
-    def test_array_deepcopy_d(self) -> None:
-        memo = {}
-        mutable = [3, 4, 5]
-        a1 = np.array((None, 'foo', True, mutable))
-        a2 = array_deepcopy(a1, memo=memo)
-        self.assertIsNot(a1, a2)
-        self.assertTrue(id(mutable) in memo)
-
-    def test_array_deepcopy_e(self) -> None:
-        a1 = np.array((3, 4, 5))
-        with self.assertRaises(TypeError):
-            # memo argument must be a dictionary
-            a2 = array_deepcopy(a1, memo=None)
-
-    def test_array_deepcopy_f(self) -> None:
-        a1 = np.array((3, 4, 5))
-        a2 = array_deepcopy(a1)
-        self.assertNotEqual(id(a1), id(a2))
-
-
-if __name__ == '__main__':
-    unittest.main()
->>>>>>> 7006800b
 
         self.assertTrue(isna_element(float('NaN')))
         self.assertTrue(isna_element(-float('NaN')))
@@ -307,4 +301,4 @@
 
 
 if __name__ == '__main__':
-    unittest.main()+    unittest.main()
