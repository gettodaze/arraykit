--- conflicted
+++ resolved
@@ -1,11 +1,8 @@
 import datetime
 import unittest
-<<<<<<< HEAD
+
 import datetime
-=======
 import itertools
-
->>>>>>> 216b4a34
 import numpy as np  # type: ignore
 
 from hypothesis import strategies as st
